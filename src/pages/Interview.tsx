import { useState, useEffect } from "react"
import { Layout } from "@/components/Layout"
import { Button } from "@/components/ui/button"
import { Card, CardContent, CardHeader, CardTitle } from "@/components/ui/card"
import { Select, SelectContent, SelectItem, SelectTrigger, SelectValue } from "@/components/ui/select"
import { Badge } from "@/components/ui/badge"
import { Slider } from "@/components/ui/slider"
import { Tooltip, TooltipContent, TooltipProvider, TooltipTrigger } from "@/components/ui/tooltip"
import { Label } from "@/components/ui/label"
import { Input } from "@/components/ui/input"
import { Collapsible, CollapsibleContent, CollapsibleTrigger } from "@/components/ui/collapsible"
import { Upload, FileText, Settings, ChevronDown, ChevronRight, Sparkles, RotateCcw, AlertCircle } from "lucide-react"
import { useToast } from "@/hooks/use-toast"

interface Question {
  question: string
  type: string
  complexity: string
  expectedAnswer: string
  skills: string[]
}

interface APIQuestion {
  question: string
  type: string
  complexity: string
  expectedAnswer: string
  skills: string[]
}

interface APIResponse {
  success: boolean
  data: {
    role: string
    requestedSkills: string[]
    questionComplexity: number
    numberOfQuestions: number
    questions: APIQuestion[]
  }
  timestamp: string
}

interface Role {
  _id: string
  role: string
  skills: string[]
}

export default function Interview() {
  const { toast } = useToast()
  const [uploadedFile, setUploadedFile] = useState<File | null>(null)
  const [selectedRole, setSelectedRole] = useState("")
  const [selectedSkills, setSelectedSkills] = useState<string[]>([])
  const [complexity, setComplexity] = useState(50)
  const [questionCount, setQuestionCount] = useState(10)
  const [generatedQuestions, setGeneratedQuestions] = useState<Question[]>([])
  const [isGenerating, setIsGenerating] = useState(false)
  const [expandedQuestions, setExpandedQuestions] = useState<Set<number>>(new Set())
  const [newSkill, setNewSkill] = useState("");
  const [addingSkill, setAddingSkill] = useState(false);
  const [showSkillInput, setShowSkillInput] = useState(false);
<<<<<<< HEAD
=======
  const [customInstructions, setCustomInstructions] = useState("");
>>>>>>> 35b4eb94

  // API data states
  const [roles, setRoles] = useState<Role[]>([])
  const [loading, setLoading] = useState(true)
  const [error, setError] = useState<string | null>(null)

  // Fetch roles on component mount
  useEffect(() => {
    fetchRoles()
  }, [])

  const fetchRoles = async () => {
    try {
      setLoading(true)
      setError(null)
      const response = await fetch('http://localhost:3000/api/candidate-role-skills')
      if (!response.ok) {
        throw new Error(`Failed to fetch roles: ${response.status}`)
      }
      const result = await response.json()
      const data = result.data || result
      const rolesArray = Array.isArray(data) ? data : []
      setRoles(rolesArray)
    } catch (error) {
      console.error('Error fetching roles:', error)
      setError('Failed to fetch roles. Please check if the API server is running.')
      toast({
        title: "Error",
        description: "Failed to fetch roles. Please try again.",
        variant: "destructive"
      })
    } finally {
      setLoading(false)
    }
  }

  // Get available skills for selected role
  const availableSkills = roles.find(role => role._id === selectedRole)?.skills || []

  const getComplexityLabel = (value: number): string => {
    if (value <= 25) return "Easy"
    if (value <= 50) return "Medium-Low"
    if (value <= 75) return "Medium-High"
    return "Hard"
  }

  const getComplexityDescription = (value: number): string => {
    if (value <= 25) return "Basic concepts and straightforward implementations"
    if (value <= 50) return "Intermediate concepts with some complexity"
    if (value <= 75) return "Advanced concepts requiring deeper understanding"
    return "Expert-level with edge cases and complex scenarios"
  }

  const handleFileUpload = (event: React.ChangeEvent<HTMLInputElement>) => {
    const file = event.target.files?.[0]
    if (file) {
      setUploadedFile(file)
      toast({
        title: "Resume uploaded",
        description: `${file.name} has been uploaded successfully.`
      })
    }
  }

  const toggleSkill = (skill: string) => {
    setSelectedSkills(prev =>
      prev.includes(skill)
        ? prev.filter(s => s !== skill)
        : [...prev, skill]
    )
  }

  const generateQuestions = async () => {
    if (!selectedRole || selectedSkills.length === 0) {
      toast({
        title: "Missing requirements",
        description: "Please select a role and at least one skill.",
        variant: "destructive"
      })
      return
    }

    setIsGenerating(true)
    setGeneratedQuestions([])

    try {
      // Create FormData for the API request
      const formData = new FormData()
      formData.append('role', roles.find(r => r._id === selectedRole)?.role || '')
      formData.append('skills', JSON.stringify(selectedSkills))
      formData.append('questionComplexity', complexity.toString())
      formData.append('numberOfQuestions', questionCount.toString())
      if (customInstructions.trim()) {
        formData.append('customInstructions', customInstructions.trim())
      }
      // Add the uploaded file if it exists
      if (uploadedFile) {
        formData.append('pdf', uploadedFile)
      }

      const response = await fetch('http://localhost:3000/api/interview-questions/generate', {
        method: 'POST',
        body: formData
      })

      if (!response.ok) {
        throw new Error(`Failed to generate questions: ${response.status}`)
      }

      const result: APIResponse = await response.json()
      const questions = result.data?.questions || []
      
      // Transform the API response to match our Question interface
      const transformedQuestions: Question[] = questions.map((q: APIQuestion, index: number) => ({
        question: q.question,
        type: q.type,
        complexity: q.complexity,
        expectedAnswer: q.expectedAnswer,
        skills: q.skills
      }))

      setGeneratedQuestions(transformedQuestions)
      toast({
        title: "Questions generated",
        description: `${transformedQuestions.length} questions have been generated based on your selections.`
      })
    } catch (error) {
      console.error('Error generating questions:', error)
    toast({
        title: "Error",
        description: "Failed to generate questions. Please try again.",
        variant: "destructive"
    })
    } finally {
      setIsGenerating(false)
    }
  }

  const toggleQuestion = (questionIndex: number) => {
    setExpandedQuestions(prev => {
      const newSet = new Set(prev)
      if (newSet.has(questionIndex)) {
        newSet.delete(questionIndex)
      } else {
        newSet.add(questionIndex)
      }
      return newSet
    })
  }

  const resetForm = () => {
    setUploadedFile(null)
    setSelectedRole("")
    setSelectedSkills([])
    setComplexity(50)
    setQuestionCount(10)
    setGeneratedQuestions([])
    setExpandedQuestions(new Set())
    setCustomInstructions("");
    
    // Clear file input
    const fileInput = document.getElementById('resume-upload') as HTMLInputElement
    if (fileInput) fileInput.value = ''
  }

  // Add new skill to selected role
  const handleAddSkill = async () => {
    if (!newSkill.trim() || !selectedRole) return;
    setAddingSkill(true);
    try {
      const role = roles.find(r => r._id === selectedRole);
      if (!role) throw new Error("Role not found");
      const updatedSkills = [...role.skills, newSkill.trim()];
      const response = await fetch(`http://localhost:3000/api/candidate-role-skills/${selectedRole}`, {
        method: 'PUT',
        headers: { 'Content-Type': 'application/json' },
        body: JSON.stringify({ skills: updatedSkills })
      });
      if (!response.ok) throw new Error(`Failed to add skill: ${response.status}`);
      setNewSkill("");
      setShowSkillInput(false);
      await fetchRoles();
      setSelectedSkills(prev => [...prev, newSkill.trim()]);
      toast({ title: "Skill added", description: `${newSkill.trim()} has been added to the role.` });
    } catch (error) {
      console.error('Error adding skill:', error);
      toast({ title: "Error", description: "Failed to add skill. Please try again.", variant: "destructive" });
    } finally {
      setAddingSkill(false);
    }
  };

  if (loading) {
    return (
      <Layout 
        title="Interview Generator"
        action={
          <div className="flex items-center gap-2">
            <Button variant="outline" onClick={resetForm}>
              <RotateCcw className="h-4 w-4 mr-2" />
              Reset
            </Button>
          </div>
        }
      >
        <div className="max-w-4xl mx-auto space-y-6">
          <div className="flex items-center justify-center py-12">
            <div className="text-center">
              <div className="animate-spin rounded-full h-8 w-8 border-b-2 border-primary mx-auto mb-4"></div>
              <p className="text-muted-foreground">Loading roles and skills...</p>
            </div>
          </div>
        </div>
      </Layout>
    )
  }

  if (error) {
    return (
      <Layout 
        title="Interview Generator"
        action={
          <div className="flex items-center gap-2">
            <Button variant="outline" onClick={resetForm}>
              <RotateCcw className="h-4 w-4 mr-2" />
              Reset
            </Button>
          </div>
        }
      >
        <div className="max-w-4xl mx-auto space-y-6">
          <Card className="interview-card">
            <CardContent className="pt-6">
              <div className="flex items-center justify-center py-12">
                <div className="text-center">
                  <AlertCircle className="h-12 w-12 text-destructive mx-auto mb-4" />
                  <h3 className="text-lg font-semibold mb-2">Connection Error</h3>
                  <p className="text-muted-foreground mb-4">{error}</p>
                  <Button onClick={fetchRoles} className="interview-button-primary">
                    Try Again
                  </Button>
                </div>
              </div>
            </CardContent>
          </Card>
        </div>
      </Layout>
    )
  }

  return (
    <Layout 
      title="Interview Generator"
      action={
        <div className="flex items-center gap-2">
          <Button variant="outline" onClick={resetForm}>
            <RotateCcw className="h-4 w-4 mr-2" />
            Reset
          </Button>
        </div>
      }
    >
      <div className="max-w-4xl mx-auto space-y-6">
        <div className="grid grid-cols-1 lg:grid-cols-2 gap-6">
          {/* Configuration Panel */}
          <div className="space-y-6">
            {/* Resume Upload */}
            <Card className="interview-card">
              <CardHeader>
                <CardTitle className="flex items-center gap-2">
                  <Upload className="h-5 w-5" />
                  Resume Upload
                </CardTitle>
              </CardHeader>
              <CardContent>
                <div className="space-y-4">
                  <div className="border-2 border-dashed border-border rounded-lg p-8 text-center hover:border-primary/50 transition-colors">
                    <input
                      id="resume-upload"
                      type="file"
                      accept=".pdf,.doc,.docx"
                      onChange={handleFileUpload}
                      className="hidden"
                    />
                    <label htmlFor="resume-upload" className="cursor-pointer">
                      <FileText className="h-12 w-12 text-muted-foreground mx-auto mb-4" />
                      <p className="text-sm font-medium mb-2">
                        {uploadedFile ? uploadedFile.name : "Click to upload resume"}
                      </p>
                      <p className="text-xs text-muted-foreground">
                        PDF, DOC, or DOCX files accepted
                      </p>
                    </label>
                  </div>
                  {uploadedFile && (
                    <div className="flex items-center gap-2 text-sm text-success">
                      <FileText className="h-4 w-4" />
                      Resume uploaded successfully
                    </div>
                  )}
                </div>
              </CardContent>
            </Card>

            {/* Role & Skills Selection */}
            <Card className="interview-card">
              <CardHeader>
                <CardTitle className="flex items-center gap-2">
                  <Settings className="h-5 w-5" />
                  Role & Skills
                </CardTitle>
              </CardHeader>
              <CardContent className="space-y-4">
                {/* Role Selection */}
                <div>
                  <Label className="text-sm font-medium">Select Role</Label>
                  <Select value={selectedRole} onValueChange={setSelectedRole}>
                    <SelectTrigger className="w-full mt-2">
                      <SelectValue placeholder="Choose a role" />
                    </SelectTrigger>
                    <SelectContent>
                      {roles.map(role => (
                        <SelectItem key={role._id} value={role._id}>
                          {role.role}
                        </SelectItem>
                      ))}
                    </SelectContent>
                  </Select>
                </div>

                {/* Skills Selection */}
                {selectedRole && (
                  <div>
                    <div className="flex items-center gap-2">
                      <Label className="text-sm font-medium">
                        Select Skills ({selectedSkills.length} selected)
                      </Label>
                      <Button
                        type="button"
                        size="icon"
                        variant="outline"
                        className="h-6 w-6 p-0 flex items-center justify-center"
                        onClick={() => setShowSkillInput(v => !v)}
                        aria-label="Add Skill"
                      >
                        <svg width="16" height="16" fill="none" stroke="currentColor" strokeWidth="2" strokeLinecap="round" strokeLinejoin="round" className="lucide lucide-plus"><line x1="8" y1="1" x2="8" y2="15"></line><line x1="1" y1="8" x2="15" y2="8"></line></svg>
                      </Button>
                    </div>
                    {showSkillInput && (
                      <div className="flex gap-2 mt-3 p-2 rounded-md border border-muted bg-muted/40">
                        <Input
                          value={newSkill}
                          onChange={e => setNewSkill(e.target.value)}
                          placeholder="Add new skill"
                          onKeyDown={e => {
                            if (e.key === 'Enter') handleAddSkill();
                            if (e.key === 'Escape') setShowSkillInput(false);
                          }}
                          disabled={addingSkill}
                          className="flex-1"
                          autoFocus
                        />
                        <Button
                          type="button"
                          onClick={handleAddSkill}
                          disabled={!newSkill.trim() || addingSkill}
                          className="interview-button-secondary"
                        >
                          {addingSkill ? "Adding..." : "Add"}
                        </Button>
                      </div>
                    )}
                    <div className="flex flex-wrap gap-2 mt-3">
                      {availableSkills.map(skill => (
                        <Badge
                          key={skill}
                          variant={selectedSkills.includes(skill) ? "default" : "outline"}
                          className="cursor-pointer hover:bg-primary/80"
                          onClick={() => toggleSkill(skill)}
                        >
                          {skill}
                        </Badge>
                      ))}
                    </div>
                  </div>
                )}
              </CardContent>
            </Card>

            {/* Interview Settings */}
            <Card className="interview-card">
              <CardHeader>
                <CardTitle>Interview Settings</CardTitle>
              </CardHeader>
              <CardContent className="space-y-6">
                {/* Question Complexity Slider */}
                <div>
                  <TooltipProvider>
                    <Tooltip>
                      <TooltipTrigger asChild>
                        <div>
                          <Label className="text-sm font-medium flex items-center gap-2 mb-3">
                            Question Complexity
                            <span className="text-xs text-muted-foreground">({complexity}/100)</span>
                          </Label>
                          <div className="space-y-4">
                            <Slider
                              value={[complexity]}
                              onValueChange={(value) => setComplexity(value[0])}
                              max={100}
                              min={0}
                              step={1}
                              className="w-full"
                            />
                            <div className="flex justify-between text-xs text-muted-foreground">
                              <span>Very Easy</span>
                              <span>Medium</span>
                              <span>Very Hard</span>
                            </div>
                          </div>
                        </div>
                      </TooltipTrigger>
                      <TooltipContent>
                        <p>Drag toward 'Hard' for more in-depth/edge-case questions.</p>
                      </TooltipContent>
                    </Tooltip>
                  </TooltipProvider>
                  <div className="mt-3 p-3 bg-muted/30 rounded-lg">
                    <div className="flex items-center justify-between">
                      <span className="text-sm font-medium">{getComplexityLabel(complexity)}</span>
                      <Badge variant="outline" className="text-xs">
                        {complexity <= 25 ? '🟢' : complexity <= 50 ? '🟡' : complexity <= 75 ? '🟠' : '🔴'} Level {Math.ceil(complexity / 25)}
                      </Badge>
                    </div>
                    <p className="text-xs text-muted-foreground mt-1">
                      {getComplexityDescription(complexity)}
                    </p>
                  </div>
                </div>

                {/* Dynamic Number of Questions */}
                <div>
                  <div className="flex items-center justify-between mb-3">
                    <Label className="text-sm font-medium">Number of Questions</Label>
                    <div className="flex items-center gap-2">
                      <Button
                        type="button"
                        variant="outline"
                        size="sm"
                        onClick={() => setQuestionCount(Math.max(1, questionCount - 1))}
                        disabled={questionCount <= 1}
                        className="h-8 w-8 p-0"
                      >
                        -
                      </Button>
                      <span className="min-w-[3rem] text-center font-semibold text-lg">
                        {questionCount}
                      </span>
                      <Button
                        type="button"
                        variant="outline"
                        size="sm"
                        onClick={() => setQuestionCount(Math.min(20, questionCount + 1))}
                        disabled={questionCount >= 20}
                        className="h-8 w-8 p-0"
                      >
                        +
                      </Button>
                    </div>
                  </div>
                  <Input
                    type="range"
                    min="1"
                    max="20"
                    step="1"
                    value={questionCount}
                    onChange={(e) => setQuestionCount(Number(e.target.value))}
                    className="w-full h-2 bg-muted rounded-lg appearance-none cursor-pointer slider"
                  />
                  <div className="flex justify-between text-xs text-muted-foreground mt-2">
                    <span>1 question</span>
                    <span>10 questions</span>
                    <span>20 questions</span>
                  </div>
                  <p className="text-xs text-muted-foreground mt-2">
                    {questionCount <= 5 ? 'Quick interview' :
                     questionCount <= 10 ? 'Standard interview' :
                     questionCount <= 15 ? 'Comprehensive interview' : 'Extended assessment'}
                  </p>
                </div>

                {/* Custom Instructions Textarea */}
                <div>
                  <Label className="text-sm font-medium mb-1 block">Additional Instructions (optional)</Label>
                  <textarea
                    value={customInstructions}
                    onChange={e => setCustomInstructions(e.target.value)}
                    placeholder="Add any custom instructions or context for generating the questions..."
                    rows={3}
                    className="w-full rounded-md border border-muted bg-muted/40 p-2 text-sm focus:outline-none focus:ring-2 focus:ring-primary resize-vertical"
                    style={{ minHeight: '60px' }}
                  />
                </div>

                {/* Generate Button */}
                <Button
                  onClick={generateQuestions}
                  disabled={!selectedRole || selectedSkills.length === 0 || isGenerating}
                  className="w-full interview-button-primary"
                >
                  {isGenerating ? (
                    <>
                      <div className="animate-spin rounded-full h-4 w-4 border-b-2 border-white mr-2"></div>
                      Generating Questions...
                    </>
                  ) : (
                    <>
                      <Sparkles className="h-4 w-4 mr-2" />
                      Generate Interview
                    </>
                  )}
                </Button>
              </CardContent>
            </Card>
          </div>

          {/* Results Panel */}
          <div className="space-y-6">
            {generatedQuestions.length > 0 ? (
              <Card className="interview-card">
                <CardHeader>
                  <CardTitle className="flex items-center justify-between">
                    <span>Interview Questions</span>
                    <Badge variant="secondary">
                      {generatedQuestions.length} questions
                    </Badge>
                  </CardTitle>
                </CardHeader>
                <CardContent>
                  <div className="space-y-4">
                    {generatedQuestions.map((question, index) => (
                      <Collapsible 
                        key={`${question.question}-${index}`}
                        open={expandedQuestions.has(index)}
                        onOpenChange={() => toggleQuestion(index)}
                      >
                        <CollapsibleTrigger className="w-full">
                          <div className="flex items-start gap-3 p-4 border border-border rounded-lg hover:bg-muted/50 transition-colors text-left">
                            <span className="flex h-6 w-6 items-center justify-center rounded-full bg-primary text-primary-foreground text-xs font-semibold flex-shrink-0">
                              {index + 1}
                            </span>
                            <div className="flex-1">
                              <p className="font-medium text-sm">{question.question}</p>
                              <div className="flex items-center gap-2 mt-2">
                                <Badge variant="outline" className="text-xs">
                                  {question.complexity}
                                </Badge>
                                {expandedQuestions.has(index) ? (
                                  <ChevronDown className="h-4 w-4 text-muted-foreground" />
                                ) : (
                                  <ChevronRight className="h-4 w-4 text-muted-foreground" />
                                )}
                              </div>
                            </div>
                          </div>
                        </CollapsibleTrigger>
                        <CollapsibleContent>
                          <div className="mt-2 p-4 bg-muted/30 rounded-lg border-l-2 border-primary/20">
                            <h4 className="font-medium text-sm mb-2">Sample Answer:</h4>
                            <p className="text-sm text-muted-foreground leading-relaxed">
                              {question.expectedAnswer}
                            </p>
                          </div>
                        </CollapsibleContent>
                      </Collapsible>
                    ))}
                  </div>
                </CardContent>
              </Card>
            ) : (
              <Card className="interview-card text-center py-12">
                <CardContent>
                  <Sparkles className="h-12 w-12 text-muted-foreground mx-auto mb-4" />
                  <h3 className="text-lg font-semibold mb-2">Ready to Generate</h3>
                  <p className="text-muted-foreground">
                    Configure your settings and click "Generate Interview" to create customized questions.
                  </p>
                </CardContent>
              </Card>
            )}
          </div>
        </div>
      </div>
    </Layout>
  )
}<|MERGE_RESOLUTION|>--- conflicted
+++ resolved
@@ -59,10 +59,7 @@
   const [newSkill, setNewSkill] = useState("");
   const [addingSkill, setAddingSkill] = useState(false);
   const [showSkillInput, setShowSkillInput] = useState(false);
-<<<<<<< HEAD
-=======
   const [customInstructions, setCustomInstructions] = useState("");
->>>>>>> 35b4eb94
 
   // API data states
   const [roles, setRoles] = useState<Role[]>([])
